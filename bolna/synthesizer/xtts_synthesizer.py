import asyncio
import websockets
import json
import os
import audioop
from .base_synthesizer import BaseSynthesizer
import aiohttp


class XTTSSynthesizer(BaseSynthesizer):
<<<<<<< HEAD
    def __init__(self, audio_format = "wav", stream = False, buffer_size=400, language = "en", voice = "rohan"):
        super().__init__(stream, buffer_size)
=======
    def __init__(self, model, audio_format, stream, buffer_size=400, log_dir_name=None):
        super().__init__(stream, buffer_size, log_dir_name)
>>>>>>> 15c26663
        self.websocket_connection = None
        self.buffer = []  # Initialize buffer to make sure we're sending chunks of words instead of token wise
        self.buffered = False
        self.ws_url = os.getenv('TTS_WS')
        self.format = audio_format
        self.stream = stream
        self.language = language
        self.voice = voice

    async def _connect(self):
        if self.websocket_connection is None:
            self.websocket_connection = websockets.connect(self.ws_url)

    def get_websocket_connection(self):
        if self.websocket_connection is None:
            self.websocket_connection = websockets.connect(self.ws_url)
        return self.websocket_connection

    @staticmethod
    async def sender(ws, text):
        if text != "" and text != "LLM_END":
            input_message = {
                "text": text,
                "model": "xtts"
            }
            await ws.send(json.dumps(input_message))

    async def receiver(self, ws):
        while True:
            try:
                chunk = await ws.recv()
                if not self.buffered and len(self.buffer) < 3:
                    self.buffer.append(chunk)
                    continue
                if len(self.buffer) == 3:
                    chunk = b''.join(self.buffer)
                    self.buffer = []
                    self.buffered = True

                if self.format == "pcm":
                    chunk = audioop.ratecv(chunk, 2, 1, 24000, 8000, None)[0]

                yield chunk

            except websockets.exceptions.ConnectionClosed:
                self.logger.error("Connection closed")
                break
            except Exception as e:
                self.logger.error(f"Error in receiving and processing audio bytes {e}")

    async def _send_payload(self, payload):
        url = f'http://localhost:8000/generate'

        async with aiohttp.ClientSession() as session:
            if payload is not None:
                async with session.post(url, json=payload) as response:
                    if response.status == 200:
                        data = await response.read() 
                        logger.info(f"Received audio chunk {data}")
                        return data
                    else:
                        logger.error(f"Error: {response.status} - {await response.text()}")
            else:
                logger.info("Payload was null")


    async def _http_tts(self, text):
        payload = None
        logger.info(f"text {text}")
        payload = {
            "text": text,
            "model": "xtts",
            "language": self.language,
            "voice": self.voice
        }
        logger.info(f"Sending {payload}")
        response = await self._send_payload(payload)
        return response
        
    async def generate(self, text):
        try:
            yield await self._http_tts(text)
        except Exception as e:
            self.logger.error(f"Error in xtts generate {e}")<|MERGE_RESOLUTION|>--- conflicted
+++ resolved
@@ -1,25 +1,20 @@
-import asyncio
+import aiohttp
 import websockets
 import json
 import os
 import audioop
 from .base_synthesizer import BaseSynthesizer
-import aiohttp
 
 
 class XTTSSynthesizer(BaseSynthesizer):
-<<<<<<< HEAD
-    def __init__(self, audio_format = "wav", stream = False, buffer_size=400, language = "en", voice = "rohan"):
-        super().__init__(stream, buffer_size)
-=======
-    def __init__(self, model, audio_format, stream, buffer_size=400, log_dir_name=None):
+    def __init__(self, audio_format="wav", stream=False, buffer_size=400, language="en", voice="rohan",
+                 log_dir_name=None):
         super().__init__(stream, buffer_size, log_dir_name)
->>>>>>> 15c26663
         self.websocket_connection = None
         self.buffer = []  # Initialize buffer to make sure we're sending chunks of words instead of token wise
         self.buffered = False
         self.ws_url = os.getenv('TTS_WS')
-        self.format = audio_format
+        self.format = audio_format.lower()
         self.stream = stream
         self.language = language
         self.voice = voice
@@ -72,28 +67,26 @@
             if payload is not None:
                 async with session.post(url, json=payload) as response:
                     if response.status == 200:
-                        data = await response.read() 
-                        logger.info(f"Received audio chunk {data}")
+                        data = await response.read()
+                        self.logger.info(f"Received audio chunk {data}")
                         return data
                     else:
-                        logger.error(f"Error: {response.status} - {await response.text()}")
+                        self.logger.error(f"Error: {response.status} - {await response.text()}")
             else:
-                logger.info("Payload was null")
-
+                self.logger.info("Payload was null")
 
     async def _http_tts(self, text):
-        payload = None
-        logger.info(f"text {text}")
+        self.logger.info(f"text {text}")
         payload = {
             "text": text,
             "model": "xtts",
             "language": self.language,
             "voice": self.voice
         }
-        logger.info(f"Sending {payload}")
+        self.logger.info(f"Sending {payload}")
         response = await self._send_payload(payload)
         return response
-        
+
     async def generate(self, text):
         try:
             yield await self._http_tts(text)
