--- conflicted
+++ resolved
@@ -425,15 +425,15 @@
             self.tools["llm_agent"] = SummarizationContextualAgent(llm, prompt=self.system_prompt)
             self.summarized_data = None
         elif self.task_config["task_type"] == "webhook":
-<<<<<<< HEAD
-            zap_url = self.task_config["tools_config"]["api_tools"]["tools_params"]["webhook"]["url"]
-            logger.info(f"Zap URL {zap_url}")
-            self.tools["webhook_agent"] = ZapierAgent(zap_url=zap_url)
-=======
-            webhook_url = self.task_config["tools_config"]["api_tools"]["webhookURL"]
+
+            if "webhookURL" in self.task_config["tools_config"]["api_tools"]:
+              webhook_url = self.task_config["tools_config"]["api_tools"]["webhookURL"]
+            else:
+              webhook_url = self.task_config["tools_config"]["api_tools"]["tools_params"]["webhook"]["url"]
+
             logger.info(f"Webhook URL {webhook_url}")
             self.tools["webhook_agent"] = WebhookAgent(webhook_url=webhook_url)
->>>>>>> 01c44be0
+
 
         logger.info("prompt and config setup completed")
         
@@ -1159,17 +1159,10 @@
                         await self._synthesize(create_ws_data_packet(self.kwargs['agent_welcome_message'], meta_info= meta_info))
                     else:
                         logger.info(f"Sending the agent welcome message")
-<<<<<<< HEAD
                         message = create_ws_data_packet(audio_chunk, meta_info)
                         await self.tools["output"].handle(message)
                     self.first_message_passed = True
-=======
-                        for chunk in yield_chunks_from_memory(audio_chunk, chunk_size=self.output_chunk_size):
-                            logger.debug("Sending chunk to output queue")
-                            message = create_ws_data_packet(chunk, meta_info)
-                            self.buffered_output_queue.put_nowait(message)
->>>>>>> 01c44be0
-
+                    
                 elif self.yield_chunks:
                     for chunk in yield_chunks_from_memory(audio_chunk, chunk_size=self.output_chunk_size):
                         logger.debug("Sending chunk to output queue")
