--- conflicted
+++ resolved
@@ -3,12 +3,7 @@
 from openai import AsyncOpenAI, OpenAI
 import json, requests, time
 
-<<<<<<< HEAD
 from bolna.constants import CHECKING_THE_DOCUMENTS_FILLER, PRE_FUNCTION_CALL_MESSAGE, PREDEFINED_FUNCTIONS, TRANSFERING_CALL_FILLER
-=======
-from bolna.helpers.function_calling_helpers import trigger_api
-from bolna.constants import CHECKING_THE_DOCUMENTS_FILLER, PRE_FUNCTION_CALL_MESSAGE
->>>>>>> 8e688cbc
 from bolna.helpers.utils import convert_to_request_log, format_messages
 from .llm import BaseLLM
 from bolna.helpers.logger_config import configure_logger
@@ -314,7 +309,7 @@
             }
 
             yield api_call_return, False, latency, True
-<<<<<<< HEAD
+            
         elif self.trigger_function_call and not textual_response and called_fun in PREDEFINED_FUNCTIONS:
             func_dict = self.api_params[called_fun]
             url = func_dict['url']
@@ -333,8 +328,6 @@
             }
 
             yield api_call_return, False, latency, True
-=======
->>>>>>> 8e688cbc
 
             response = await self.trigger_api(url=url, method=method.lower(), param=param, api_token=api_token, **resp)
             content = f"We did made a function calling for user. We hit the function : {called_fun}, we hit the url {url} and send a {method} request and it returned us the response as given below: {str(response)} \n\n . Kindly understand the above response and convey this response in a contextual form to user."
