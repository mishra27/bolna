import random
import json
import asyncio
import traceback
from agents.helpers.logger_config import configure_logger
from agents.constants import USERS_KEY_ORDER

logger = configure_logger(__name__)


class Node:
    def __init__(self, node_id, node_label, content, classification_labels: list = None, prompt=None, milestone_check_prompt=None,
                 children: list = None):
        self.node_id = node_id
        self.node_label = node_label
        self.content = content
        self.children = children
        self.classification_labels = classification_labels
        self.prompt = prompt
        self.need_response_generation = False
        self.milestone_check_prompt = milestone_check_prompt


class Graph:
    def __init__(self, conversation_data, preprocessed=False):
        self.preprocessed = preprocessed
        self.root = None
        self.graph = self._create_graph(conversation_data)

    def _create_graph(self, data):
        node_map = dict()
        for node_id, node_data in data.items():
            node = Node(
                node_id=node_id,
                node_label=node_data["label"],
                content=node_data["content"],
                classification_labels=node_data.get("classification_labels", []),
                prompt=node_data.get("prompt"),
                children=[],
                milestone_check_prompt=node_data.get("milestone_check_prompt", ""),
            )
            node_map[node_id] = node
            if node_data["is_root"]:
                self.root = node

        for node_id, node_data in data.items():
            children_ids = node_data.get("children", [])
            node_map[node_id].children = [node_map[child_id] for child_id in children_ids] if children_ids else []
        return node_map

    # @TODO complete this function
    def remove_node(self, parent, node):
        logger.info("Not yet implemented")


class GraphBasedConversationAgent:
    def __init__(self, llm, prompts, context_data=None, preprocessed=True):
        super().__init__()
        # Config
        self.brain = llm
        self.context_data = context_data
        self.preprocessed = preprocessed

        # Goals
        self.graph = Graph(prompts)
        self.current_node = self.graph.root

    def _get_audio_text_pair(self, node):
        ind = random.randint(0, len(node.content) - 1)
        audio_pair = node.content[ind]
        if "audio" not in audio_pair:
            recipient_data = self.context_data.get('recipient_data', {})
            # @TODO: Need to make this dynamic
            audio_pair["text"] = audio_pair["text"].format(' '.join([recipient_data.get(k, '') for k in USERS_KEY_ORDER]))
            audio_pair["audio"] = recipient_data.get('audio')
        return audio_pair

    async def _get_next_formulaic_agent_next_step(self, history, stream=True, synthesize=False):
        pass

    def _handle_intro_message(self, history):
        if self.current_node.prompt is None:
            audio_pair = self._get_audio_text_pair(self.current_node)
            ind = random.randint(0, len(self.current_node.children) - 1)
            self.current_node = self.current_node.children[ind]
            return audio_pair

    async def _get_next_preprocessed_step(self, history):
        logger.info(f"current node {self.current_node}")
        if self.current_node.prompt is None:
            return self._handle_intro_message(history)

        if len(history) > 7:
            # @TODO: Add summary of left out messages
            prev_messages = history[-6:]
        else:
            prev_messages = history[1:]

        message = [{"role": "system", "content": self.current_node.prompt}] + prev_messages
        # Get classification label from LLM
        response = await self.brain.generate(message, True, False, request_json=True)
        classification_result = json.loads(response)
        label = classification_result["classification_label"]
        for child in self.current_node.children:
            if child.node_label.strip().lower() == label.strip().lower():
                self.current_node = child
                return self._get_audio_text_pair(child)

    async def generate(self, history, stream=False, synthesize=False, label_flow=None):
        try:
            if self.preprocessed:
<<<<<<< HEAD
                if len(self.current_node.children) == 0:
                    ind = random.randint(0, len(self.current_node.content) - 1)
                    audio_pair = self.current_node.content[ind]
                    yield audio_pair["audio"]
                else:
                    next_state = await self._get_next_preprocessed_step(history)
                    history.append({'role': 'assistant', 'content': next_state['text']})
                    yield next_state["audio"]
                
=======
                next_state = await self._get_next_preprocessed_step(history)
                logger.info('Agent: {}'.format(next_state.get('text')))
                history.append({'role': 'assistant', 'content': next_state['text']})
                yield next_state["audio"]
>>>>>>> f342fff8
                if len(self.current_node.children) == 0:
                    await asyncio.sleep(1)
                    yield "<end_of_conversation>"
            else:
                # @TODO add non-preprocessed flow
                async for message in self._get_next_formulaic_agent_next_step(history, True, False):
                    yield message

        except Exception as e:
            traceback.print_exc()
            logger.error(f"Error sending intro text: {e}")<|MERGE_RESOLUTION|>--- conflicted
+++ resolved
@@ -109,22 +109,17 @@
     async def generate(self, history, stream=False, synthesize=False, label_flow=None):
         try:
             if self.preprocessed:
-<<<<<<< HEAD
                 if len(self.current_node.children) == 0:
                     ind = random.randint(0, len(self.current_node.content) - 1)
                     audio_pair = self.current_node.content[ind]
+                    logger.info('Agent: {}'.format(audio_pair.get('text')))
                     yield audio_pair["audio"]
                 else:
                     next_state = await self._get_next_preprocessed_step(history)
+                    logger.info('Agent: {}'.format(next_state.get('text')))
                     history.append({'role': 'assistant', 'content': next_state['text']})
                     yield next_state["audio"]
                 
-=======
-                next_state = await self._get_next_preprocessed_step(history)
-                logger.info('Agent: {}'.format(next_state.get('text')))
-                history.append({'role': 'assistant', 'content': next_state['text']})
-                yield next_state["audio"]
->>>>>>> f342fff8
                 if len(self.current_node.children) == 0:
                     await asyncio.sleep(1)
                     yield "<end_of_conversation>"
